services:
  # Main Backend API Gateway
  backend:
    build: 
      context: ./backend
      dockerfile: Dockerfile
    ports:
      - "${BACKEND_PORT}:8000"
    environment:
      - DEBUG=true
      - DB_SERVICE_URL=${DB_SERVICE_URL}
      - ML_SERVICE_URL=http://ml-service:${ML_SERVICE_PORT}
      - NODE_ENV=${NODE_ENV}
      - PORT=8000
      - DATABASE_URL=${DATABASE_URL}
      - JWT_SECRET=${JWT_SECRET}
      - JWT_REFRESH_SECRET=${JWT_REFRESH_SECRET}
      - FRONTEND_URL=${FRONTEND_URL}
    depends_on:
      db-service:
        condition: service_healthy
    networks:
      - timele-network
    restart: unless-stopped

  frontend:
    build:
      context: ./frontend
      dockerfile: Dockerfile
    ports:
      - "${FRONTEND_PORT}:80"
    environment:
      - DEBUG=true
      - DB_SERVICE_URL=${DB_SERVICE_URL}
#      - ML_SERVICE_URL=http://localhost:5002
      - VITE_API_URL=${VITE_API_URL}
    depends_on:
      - backend
    networks:
      - timele-network
    restart: unless-stopped

<<<<<<< HEAD
  ml-service:
    build:
      context: ./ml-service
      dockerfile: Dockerfile
    environment:
      - DATABASE_URL=${DATABASE_URL}
      - PYTHONPATH=/app
      - ML_SERVICE_PORT=8001
      - MODEL_PATH_BASE=/app/models
      - PROCESSED_DATA_PATH=/app/training-data/processed
      - RAW_DATA_PATH=/app/training-data
    ports:
      - "${ML_SERVICE_PORT}:8001"
    depends_on:
      db-service:
        condition: service_healthy
      postgres:
        condition: service_healthy
    volumes:
      - ./data:/app/training-data
      - ml_models:/app/models
    networks:
      - timele-network
    restart: unless-stopped
=======
#  ml-service:
#    build:
#      context: ./ml-service
#      dockerfile: Dockerfile
#    environment:
#      - DATABASE_URL=${DATABASE_URL}
#      - PYTHONPATH=/app
#      - ML_SERVICE_PORT=${ML_SERVICE_PORT}
#      - MODEL_PATH_BASE=/app/models
#      - PROCESSED_DATA_PATH=/app/training-data/processed
#      - RAW_DATA_PATH=/app/training-data
#    ports:
#      - "${ML_SERVICE_PORT}:${ML_SERVICE_PORT}"
#    depends_on:
#      db-service:
#        condition: service_healthy
#      postgres:
#        condition: service_healthy
#    volumes:
#      - ./data:/app/training-data
##      - ../db_service/app/db_core:/app/src/data:ro
#      - ml_models:/app/models
#    networks:
#      - timele-network
#    restart: unless-stopped
>>>>>>> c9fa8b38

  db-service:
    build:
      context: ./db_service
      dockerfile: Dockerfile
    environment:
      - DATABASE_URL=${DATABASE_URL}
<<<<<<< HEAD
      - DB_SERVICE_PORT=7000
=======
      - DB_SERVICE_PORT=${DB_SERVICE_PORT}
      - RESET_DATABASE_ON_STARTUP=${RESET_DATABASE_ON_STARTUP}
>>>>>>> c9fa8b38
    healthcheck:
      test: ["CMD-SHELL", "curl -f http://localhost:7000/health || exit 1"]
      interval: 10s
      timeout: 5s
      retries: 5
    depends_on:
      postgres:
        condition: service_healthy
    volumes:
      - ./data:/data
    networks:
      - timele-network
    restart: unless-stopped

  postgres:
    image: postgres:17
    environment:
      POSTGRES_USER: ${POSTGRES_USER}
      POSTGRES_PASSWORD: ${POSTGRES_PASSWORD}
      POSTGRES_DB: ${POSTGRES_DB}
    healthcheck:
      test: [ "CMD-SHELL", "pg_isready -U ${POSTGRES_USER} -d ${POSTGRES_DB}" ]
      interval: 5s
      timeout: 3s
      retries: 5
    volumes:
      - postgres_data:/var/lib/postgresql/data
    networks:
      - timele-network
    restart: unless-stopped

volumes:
  postgres_data:
  ml_models:

networks:
  timele-network:
    driver: bridge<|MERGE_RESOLUTION|>--- conflicted
+++ resolved
@@ -40,7 +40,6 @@
       - timele-network
     restart: unless-stopped
 
-<<<<<<< HEAD
   ml-service:
     build:
       context: ./ml-service
@@ -65,33 +64,6 @@
     networks:
       - timele-network
     restart: unless-stopped
-=======
-#  ml-service:
-#    build:
-#      context: ./ml-service
-#      dockerfile: Dockerfile
-#    environment:
-#      - DATABASE_URL=${DATABASE_URL}
-#      - PYTHONPATH=/app
-#      - ML_SERVICE_PORT=${ML_SERVICE_PORT}
-#      - MODEL_PATH_BASE=/app/models
-#      - PROCESSED_DATA_PATH=/app/training-data/processed
-#      - RAW_DATA_PATH=/app/training-data
-#    ports:
-#      - "${ML_SERVICE_PORT}:${ML_SERVICE_PORT}"
-#    depends_on:
-#      db-service:
-#        condition: service_healthy
-#      postgres:
-#        condition: service_healthy
-#    volumes:
-#      - ./data:/app/training-data
-##      - ../db_service/app/db_core:/app/src/data:ro
-#      - ml_models:/app/models
-#    networks:
-#      - timele-network
-#    restart: unless-stopped
->>>>>>> c9fa8b38
 
   db-service:
     build:
@@ -99,12 +71,7 @@
       dockerfile: Dockerfile
     environment:
       - DATABASE_URL=${DATABASE_URL}
-<<<<<<< HEAD
       - DB_SERVICE_PORT=7000
-=======
-      - DB_SERVICE_PORT=${DB_SERVICE_PORT}
-      - RESET_DATABASE_ON_STARTUP=${RESET_DATABASE_ON_STARTUP}
->>>>>>> c9fa8b38
     healthcheck:
       test: ["CMD-SHELL", "curl -f http://localhost:7000/health || exit 1"]
       interval: 10s
